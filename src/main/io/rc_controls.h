--- conflicted
+++ resolved
@@ -1,4 +1,3 @@
-<<<<<<< HEAD
 /*
  * This file is part of Cleanflight.
  *
@@ -41,6 +40,7 @@
     BOXOSD,
     BOXTELEMETRY,
     BOXAUTOTUNE,
+    BOXSONAR,
     CHECKBOX_ITEM_COUNT
 } boxId_e;
 
@@ -96,103 +96,3 @@
 
 
 void updateRcOptions(uint32_t *activate);
-=======
-/*
- * This file is part of Cleanflight.
- *
- * Cleanflight is free software: you can redistribute it and/or modify
- * it under the terms of the GNU General Public License as published by
- * the Free Software Foundation, either version 3 of the License, or
- * (at your option) any later version.
- *
- * Cleanflight is distributed in the hope that it will be useful,
- * but WITHOUT ANY WARRANTY; without even the implied warranty of
- * MERCHANTABILITY or FITNESS FOR A PARTICULAR PURPOSE.  See the
- * GNU General Public License for more details.
- *
- * You should have received a copy of the GNU General Public License
- * along with Cleanflight.  If not, see <http://www.gnu.org/licenses/>.
- */
-
-#pragma once
-
-enum {
-    BOXARM = 0,
-    BOXANGLE,
-    BOXHORIZON,
-    BOXBARO,
-    BOXSONAR,
-    BOXMAG,
-    BOXHEADFREE,
-    BOXHEADADJ,
-    BOXCAMSTAB,
-    BOXCAMTRIG,
-    BOXGPSHOME,
-    BOXGPSHOLD,
-    BOXPASSTHRU,
-    BOXBEEPERON,
-    BOXLEDMAX,
-    BOXLEDLOW,
-    BOXLLIGHTS,
-    BOXCALIB,
-    BOXGOV,
-    BOXOSD,
-    BOXTELEMETRY,
-    BOXAUTOTUNE,
-    CHECKBOX_ITEM_COUNT
-} boxId_e;
-
-extern uint8_t rcOptions[CHECKBOX_ITEM_COUNT];
-
-typedef enum rc_alias {
-    ROLL = 0,
-    PITCH,
-    YAW,
-    THROTTLE,
-    AUX1,
-    AUX2,
-    AUX3,
-    AUX4,
-    AUX5,
-    AUX6,
-    AUX7,
-    AUX8
-} rc_alias_e;
-
-typedef enum {
-    THROTTLE_LOW = 0,
-    THROTTLE_HIGH
-} throttleStatus_e;
-
-#define ROL_LO (1 << (2 * ROLL))
-#define ROL_CE (3 << (2 * ROLL))
-#define ROL_HI (2 << (2 * ROLL))
-#define PIT_LO (1 << (2 * PITCH))
-#define PIT_CE (3 << (2 * PITCH))
-#define PIT_HI (2 << (2 * PITCH))
-#define YAW_LO (1 << (2 * YAW))
-#define YAW_CE (3 << (2 * YAW))
-#define YAW_HI (2 << (2 * YAW))
-#define THR_LO (1 << (2 * THROTTLE))
-#define THR_CE (3 << (2 * THROTTLE))
-#define THR_HI (2 << (2 * THROTTLE))
-
-typedef struct controlRateConfig_s {
-    uint8_t rcRate8;
-    uint8_t rcExpo8;
-    uint8_t thrMid8;
-    uint8_t thrExpo8;
-    uint8_t rollPitchRate;
-    uint8_t yawRate;
-} controlRateConfig_t;
-
-extern int16_t rcCommand[4];
-
-bool areSticksInApModePosition(uint16_t ap_mode);
-throttleStatus_e calculateThrottleStatus(rxConfig_t *rxConfig, uint16_t deadband3d_throttle);
-void processRcStickPositions(rxConfig_t *rxConfig, throttleStatus_e throttleStatus, uint32_t *activate, bool retarded_arm);
-
-
-void updateRcOptions(uint32_t *activate);
-
->>>>>>> 66fce423
